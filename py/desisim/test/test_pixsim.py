--- conflicted
+++ resolved
@@ -148,7 +148,6 @@
         self.assertEqual(image.pix.shape[0], rawpix.shape[0])
         self.assertLess(image.pix.shape[1], rawpix.shape[1])  #- raw has overscan
 
-<<<<<<< HEAD
     def test_get_nodes_per_exp(self):
         #nodes_per_comm_exp, ranks_per_frame = get_nodes_per_exp(nnodes, nexposures, ncameras)
         nnodes = 6
@@ -161,9 +160,7 @@
     #- called, though the tests work on other systems.
     #- Disabling multiprocessing also "fixed" this for unknown reasons.
     @unittest.skipIf(False, 'Skip test that is causing coverage tests to hang.')
-=======
     @unittest.skipIf(travis27, 'Skip test that is causing Travis to hang on py2.7')
->>>>>>> 3151ed25
     def test_main_defaults(self):
         night = self.night
         expid = self.expid
