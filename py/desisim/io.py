"""
I/O routines
"""

import os
import time

<<<<<<< HEAD
import specter.psf
import specter.throughput
import yaml     #- for desi.yaml

=======
>>>>>>> c7b404ce
from astropy.io import fits

import numpy as np
import multiprocessing

<<<<<<< HEAD
from desispec.log import get_logger
from desispec.interpolation import resample_flux

#-------------------------------------------------------------------------
#- Fibermap
#- TODO: use desispec.io instead

def write_fibermap(fibermap, expid, night, dateobs, tileid=None):
    """    
    Writes
        $DESI_SPECTRO_SIM/$PIXPROD/{night}/fibermap-{expid}.fits
       
    Inputs:
      - fibermap : ndarray with named columns of fibermap data
      - expid : exposure ID (integer)
      - night : string YEARMMDD
      - dateobs : time tuple with UTC time; see time.gmtime()
        
    Returns full path to filename of fibermap file written
    """
    #- Where should this be written?  Create dir if needed.
    outdir = simdir(night, mkdir=True)      
    outfile = '{}/fibermap-{:08d}.fits'.format(outdir, expid)

    #- Comments for fibermap columns
    comments = dict(
        FIBER        = "Fiber ID [0-4999]",
        POSITIONER   = "Positioner ID [0-4999]",
        SPECTROID    = "Spectrograph ID [0-9]",
        TARGETID     = "Unique target ID",
        TARGETCAT    = "Name/version of the target catalog",
        OBJTYPE      = "Target type [ELG, LRG, QSO, STD, STAR, SKY]",
        LAMBDAREF    = "Reference wavelength at which to align fiber",
        TARGET_MASK0 = "Targeting bit mask",
        RA_TARGET    = "Target right ascension [degrees]",
        DEC_TARGET   = "Target declination [degrees]",
        X_TARGET     = "X on focal plane derived from (RA,DEC)_TARGET",
        Y_TARGET     = "Y on focal plane derived from (RA,DEC)_TARGET",
        X_FVCOBS     = "X location observed by Fiber View Cam [mm]",
        Y_FVCOBS     = "Y location observed by Fiber View Cam [mm]",
        X_FVCERR     = "X location uncertainty from Fiber View Cam [mm]",
        Y_FVCERR     = "Y location uncertainty from Fiber View Cam [mm]",
        RA_OBS       = "RA of obs from (X,Y)_FVCOBS and optics [deg]",
        DEC_OBS      = "dec of obs from (X,Y)_FVCOBS and optics [deg]",
        MAG          = "magitude",
        FILTER       = "SDSS_R, DECAM_Z, WISE1, etc."
    )

    #- Extra header keywords
    hdr = fits.Header()
    if tileid is not None:
        hdr['TILEID']   = (tileid, 'Tile ID')
        tele_ra, tele_dec = get_tile_radec(tileid)
        hdr['TELERA']   = (tele_ra, 'Telescope central RA [deg]')
        hdr['TELEDEC']  = (tele_dec, 'Telescope central dec [deg]')
    else:
        hdr['TELERA']   = (0.0, 'Telescope central RA [deg]')
        hdr['TELEDEC']  = (0.0, 'Telescope central dec [deg]')        
        
    hdr['EXPID']    = (expid, 'Exposure number')
    hdr['NIGHT']    = (str(night), 'Night YEARMMDD')
    hdr['VDMODEL']  = ('0.0.0', 'TODO: desimodel version')
    hdr['VOPTICS']  = ('0.0.0', 'TODO: optics model version')
    hdr['VFIBVCAM'] = ('0.0.0', 'TODO: fiber view code version')
    hdr['HEXPDROT'] = (0.0, 'TODO: hexapod rotation [deg]')
    dateobs_str = time.strftime('%Y-%m-%dT%H:%M:%S', dateobs)
    hdr['DATE-OBS'] = (dateobs_str, 'Date of observation in UTC')

    write_bintable(outfile, fibermap, hdr, comments=comments,
        extname="FIBERMAP", clobber=True)
        
    return outfile

def read_fibermap(night, expid):
    infile = '{}/fibermap-{:08d}.fits'.format(simdir(night), expid)
    
    fibermap = fits.getdata(infile, 'FIBERMAP')
    hdr = fits.getheader(infile, 'FIBERMAP')
    return fibermap, hdr
=======
from desispec.interpolation import resample_flux
from desispec.io.util import write_bintable
import desispec.io
import desimodel.io
>>>>>>> c7b404ce

#-------------------------------------------------------------------------
#- simspec

def write_simspec(meta, truth, expid, night, header=None, outfile=None):
    """
    Write $DESI_SPECTRO_SIM/$PIXPROD/{night}/simspec-{expid}.fits
    
    Args:
        meta : metadata table to write to "METADATA" HDU
        truth : dictionary with keys:
            FLUX - 2D array [nspec, nwave] in erg/s/cm2/A
            WAVE - 1D array of vacuum wavelengths [Angstroms]
            SKYFLUX - array of sky flux [erg/s/cm2/A/arcsec],
                      either 1D [nwave] or 2D [nspec, nwave]
            PHOT_{B,R,Z} - 2D array [nspec, nwave] of object photons/bin
            SKYPHOT_{B,R,Z} - 1D or 2D array of sky photons/bin
        expid : integer exposure ID
        night : string YEARMMDD
        header : optional dictionary of header items to add to output
        outfile : optional filename to write (otherwise auto-derived)
        
    Returns:
        full file path of output file written
        
    """
    #- Where should this go?
    if outfile is None:
        outdir = simdir(night, mkdir=True)      
        outfile = '{}/simspec-{:08d}.fits'.format(outdir, expid)

    #- Object flux HDU (which might be just a header, e.g. for an arc)
    hdr = desispec.io.util.fitsheader(header)
            
    wave = truth['WAVE']
    hdr['CRVAL1']    = (wave[0], 'Starting wavelength [Angstroms]')
    hdr['CDELT1']    = (wave[1]-wave[0], 'Wavelength step [Angstroms]')
    hdr['AIRORVAC']  = ('vac', 'Vacuum wavelengths')
    hdr['LOGLAM']    = (0, 'linear wavelength steps, not log10')
    if 'FLUX' in truth:
        hdr['EXTNAME']   = ('FLUX', 'Object flux [erg/s/cm2/A]')
        fits.writeto(outfile, truth['FLUX'].astype(np.float32), header=hdr, clobber=True)
    else:
        fits.writeto(outfile, np.zeros(0), header=hdr, clobber=True)
    
    #- Sky flux HDU
    if 'SKYFLUX' in truth:
        hdr['EXTNAME'] = ('SKYFLUX', 'Sky flux [erg/s/cm2/A/arcsec2]')
        hdu = fits.ImageHDU(truth['SKYFLUX'].astype(np.float32), header=hdr)
        fits.append(outfile, hdu.data, header=hdu.header)
    
    #- Metadata table HDU
    if meta is not None:
        comments = dict(
            OBJTYPE     = 'Object type (ELG, LRG, QSO, STD, STAR)',
            REDSHIFT    = 'true object redshift',
            TEMPLATEID  = 'input template ID',
            O2FLUX      = '[OII] flux [erg/s/cm2]',
        )
    
        units = dict(
            # OBJTYPE     = 'Object type (ELG, LRG, QSO, STD, STAR)',
            # REDSHIFT    = 'true object redshift',
            # TEMPLATEID  = 'input template ID',
            O2FLUX      = 'erg/s/cm2',
        )
    
        write_bintable(outfile, meta, header=None, extname="METADATA",
            comments=comments, units=units)

    #- Write object photon and sky photons for each channel
    for channel in ['B', 'R', 'Z']:
        hdr = fits.Header()
        wave = truth['WAVE_'+channel]
        hdr['CRVAL1']    = (wave[0], 'Starting wavelength [Angstroms]')
        hdr['CDELT1']    = (wave[1]-wave[0], 'Wavelength step [Angstroms]')
        hdr['AIRORVAC']  = ('vac', 'Vacuum wavelengths')
        hdr['LOGLAM']    = (0, 'linear wavelength steps, not log10')
        
        extname = 'PHOT_'+channel
        hdr['EXTNAME']   = (extname, channel+' channel object photons per bin')
        hdu = fits.ImageHDU(truth[extname].astype(np.float32), header=hdr)
        fits.append(outfile, hdu.data, header=hdu.header)

        extname = 'SKYPHOT_'+channel
        if extname in truth:
            hdr['EXTNAME']   = (extname, channel+' channel sky photons per bin')
            hdu = fits.ImageHDU(truth[extname].astype(np.float32), header=hdr)
            fits.append(outfile, hdu.data, header=hdu.header)
                            
    return outfile
<<<<<<< HEAD

#-------------------------------------------------------------------------
#- Parse header to make wavelength array
def load_wavelength(filename, extname):
    # Moustakas - duplicate of desispec.io.util.header2wave
    hdr = fits.getheader(filename, extname)
    wave = hdr['CRVAL1'] + np.arange(hdr['NAXIS1'])*hdr['CDELT1']
    if hdr['LOGLAM'] == 1:
        wave = 10**wave
    return wave
    
#-------------------------------------------------------------------------
#- desimodel
#- TODO: Move these to desimodel

_thru = dict()
def load_throughput(channel):
    channel = channel.lower()
    global _thru
    if channel not in _thru:
        thrudir = os.getenv('DESIMODEL') + '/data/throughput'
        _thru[channel] = specter.throughput.load_throughput(thrudir+'/thru-'+channel+'.fits')
=======
>>>>>>> c7b404ce
    
#- TODO: this is more than just I/O.  Refactor.
def write_simpix(img, camera, flavor, night, expid, header=None):
    """
    Add noise to input image and write output simpix and pix files.
    
    Args:
        img : 2D noiseless image array
        camera : e.g. b0, r1, z9
        flavor : arc or flat
        night  : YEARMMDD string
        expid  : integer exposure id
        
    Writes to $DESI_SPECTRO_SIM/$PIXPROD/{night}/
        simpix-{camera}-{expid}.fits
        pix-{camera}-{expid}.fits
        
    Returns:
        filepath to pix*.fits file that was written
    """

    outdir = simdir(night, mkdir=True)
    params = desimodel.io.load_desiparams()
    channel = camera[0].lower()

    #- Add noise, generate inverse variance and mask
    rdnoise = params['ccd'][channel]['readnoise']
    pix = np.random.poisson(img) + np.random.normal(scale=rdnoise, size=img.shape)
    ivar = 1.0/(pix.clip(0) + rdnoise**2)
    mask = np.zeros(img.shape, dtype=np.int32)

    #-----
    #- Write noiseless image to simpix file
    simpixfile = '{}/simpix-{}-{:08d}.fits'.format(outdir, camera, expid)

    hdu = fits.PrimaryHDU(img, header=header)
    hdu.header['VSPECTER'] = ('0.0.0', 'TODO: Specter version')
    fits.writeto(simpixfile, hdu.data, header=hdu.header, clobber=True)

    #- Add x y trace locations from PSF
    psffile = '{}/data/specpsf/psf-{}.fits'.format(os.getenv('DESIMODEL'), channel)
    psfxy = fits.open(psffile)
    fits.append(simpixfile, psfxy['XCOEFF'].data, header=psfxy['XCOEFF'].header)
    fits.append(simpixfile, psfxy['YCOEFF'].data, header=psfxy['YCOEFF'].header)

    #-----
    #- Write simulated raw data to pix file

    #- Primary HDU: noisy image
    outfile = '{}/pix-{}-{:08d}.fits'.format(outdir, camera, expid)
    hdulist = fits.HDUList()
    hdu = fits.PrimaryHDU(pix, header=header)
    hdu.header.append( ('CAMERA', camera, 'Spectograph Camera') )
    hdu.header.append( ('VSPECTER', '0.0.0', 'TODO: Specter version') )
    hdu.header.append( ('EXPTIME', params['exptime'], 'Exposure time [sec]') )
    hdu.header.append( ('RDNOISE', rdnoise, 'Read noise [electrons]'))
    hdu.header.append( ('FLAVOR', flavor, 'Exposure type (arc, flat, science)'))
    hdulist.append(hdu)

    #- IVAR: Inverse variance (IVAR)
    hdu = fits.ImageHDU(ivar, name='IVAR')
    hdu.header.append(('RDNOISE', rdnoise, 'Read noise [electrons]'))
    hdulist.append(hdu)

    #- MASK: currently just zeros
    hdu = fits.CompImageHDU(mask, name='MASK')
    hdulist.append(hdu)

    hdulist.writeto(outfile, clobber=True)

    return outfile
    

#-------------------------------------------------------------------------
#- desimodel

def get_tile_radec(tileid):
    """
    Return (ra, dec) in degrees for the requested tileid.
    
    If tileid is not in DESI, return (0.0, 0.0)
    TODO: should it raise and exception instead?
    """
    tiles = desimodel.io.load_tiles()
    if tileid in tiles['TILEID']:
        i = np.where(tiles['TILEID'] == tileid)[0][0]
        return tiles[i]['RA'], tiles[i]['DEC']
    else:
        return (0.0, 0.0)   

#-------------------------------------------------------------------------
#- spectral templates

#- Utility function to wrap resample_flux for multiprocessing map
def _resample_flux(args):
    return resample_flux(*args)

# Moustakas - this will need to be rewritten
def read_templates(wave, objtype, n, randseed=1):
    """
    Returns n templates of type objtype sampled at wave
    
    Inputs:
      - wave : array of wavelengths to sample
      - objtype : 'ELG', 'LRG', 'QSO', 'STD', or 'STAR'
      - n : number of templates to return
    
    Returns flux[n, len(wave)], meta[n]

    where flux is in units of 1e-17 erg/s/cm2/A/[arcsec^2] and    
    meta is a metadata table from the input template file
    with redshift, mags, etc.
    
    Requires $DESI_{objtype}_TEMPLATES to be set, pointing to a file that
    has the observer frame flux in HDU 0 and a metadata table for these
    objects in HDU 1.  This code randomly samples n spectra from that file.
    
    TO DO: add a setable randseed for random reproducibility.
    """    
    key = 'DESI_'+objtype.upper()+'_TEMPLATES'
    if key not in os.environ:
        raise ValueError("ERROR: $"+key+" not set; can't find "+objtype+" templates")
        
    infile = os.getenv(key)
    hdr = fits.getheader(infile)
    flux = fits.getdata(infile, 0)
    meta = fits.getdata(infile, 1).view(np.recarray)
    ww = 10**(hdr['CRVAL1'] + np.arange(hdr['NAXIS1'])*hdr['CDELT1'])

    #- Check flux units
    fluxunits = hdr['BUNIT']
    if not fluxunits.startswith('1e-17 erg'):
        if fluxunits.startswith('erg'):
            flux *= 1e17
        else:
            #- check for '1e-16 erg/s/cm2/A' style units
            scale, units = fluxunits.split()
            assert units.startswith('erg')
            scale = float(scale)
            flux *= (scale*1e17)

    ntemplates = flux.shape[0]
    randindex = np.arange(ntemplates)
    np.random.shuffle(randindex)
    
    #- Serial version
    # outflux = np.zeros([n, len(wave)])
    # outmeta = np.empty(n, dtype=meta.dtype)
    # for i in range(n):
    #     j = randindex[i%ntemplates]
    #     if 'Z' in meta:
    #         z = meta['Z'][j]
    #     else:
    #         z = 0.0
    #     if objtype == 'QSO':
    #         outflux[i] = resample_flux(wave, ww, flux[j])
    #     else:
    #         outflux[i] = resample_flux(wave, ww*(1+z), flux[j])
    #     outmeta[i] = meta[j]
        
    #- Multiprocessing version
    #- Assemble list of args to pass to multiprocesssing map
    args = list()
    outmeta = np.empty(n, dtype=meta.dtype)
    for i in range(n):
        j = randindex[i%ntemplates]
        outmeta[i] = meta[j]
        if 'Z' in meta.dtype.names:
            z = meta['Z'][j]
        else:
            z = 0.0
    
        #- ELG, LRG require shifting wave by (1+z); QSOs don't
        if objtype == 'QSO':
            args.append( (wave, ww, flux[j]) )
        else:
            args.append( (wave, ww*(1+z), flux[j]) )
        
    ncpu = multiprocessing.cpu_count() // 2   #- avoid hyperthreading
    pool = multiprocessing.Pool(ncpu)
    outflux = pool.map(_resample_flux, args)        
        
    return outflux, outmeta
    
    

#-------------------------------------------------------------------------
#- Utility functions

<<<<<<< HEAD
def write_bintable(filename, data, header=None, comments=None, units=None,
                   extname=None, clobber=False):
    # Moustakas - duplicate of desispec.io.util.write_bintable
    """
    Utility function to write a binary table and get the comments and units
    in the FITS header too.
    """
    
    #- Convert data from dictionary of columns to ndarray if needed
    # if isinstance(data, dict):
    #     dtype = list()
    #     for key in data:
    #         dtype.append( (key, data[key].dtype, data[key].shape) )
    #     nrows = len(data[key])  #- use last column to get length
    #     xdata = np.empty(nrows, dtype=dtype)
    #     for key in data:
    #         xdata[key] = data[key]            
    #     data = xdata
    
    #- Write the data and header
    hdu = fits.BinTableHDU(data, header=header, name=extname)
    if clobber:
        fits.writeto(filename, hdu.data, hdu.header, clobber=True)
    else:
        fits.append(filename, hdu.data, hdu.header)

    #- Allow comments and units to be None
    if comments is None:
        comments = dict()
    if units is None:
        units = dict()

    #- Reopen the file to add the comments and units
    fx = fits.open(filename, mode='update')
    hdu = fx[extname]
    for i in xrange(1,999):
        key = 'TTYPE'+str(i)
        if key not in hdu.header:
            break
        else:
            value = hdu.header[key]
            if value in comments:
                hdu.header[key] = (value, comments[value])
            if value in units:
                hdu.header['TUNIT'+str(i)] = (units[value], value+' units')
    
    #- Write updated header and close file
    fx.flush()
    fx.close()

=======
>>>>>>> c7b404ce
def simdir(night='', mkdir=False):
    """
    Return $DESI_SPECTRO_SIM/$PIXPROD/{night}
    If mkdir is True, create directory if needed
    """
    dirname = os.path.join(os.getenv('DESI_SPECTRO_SIM'), os.getenv('PIXPROD'), night)        
    if mkdir and not os.path.exists(dirname):
        os.makedirs(dirname)
        
    return dirname
    
def _parse_filename(filename):
    """
    Parse filename and return (prefix, expid) or (prefix, camera, expid)
    """
    base = os.path.basename(os.path.splitext(filename)[0])
    x = base.split('-')
    if len(x) == 2:
        return x[0], None, int(x[1])
    elif len(x) == 3:
        return x[0], x[1].lower(), int(x[2])
        
<<<<<<< HEAD
# Moustakas - this will need to be rewritten
def read_base_templates(objtype='elg', observed=False, continuum=False):
    """
    Returns the base templates for each objtype
    
    Optional Inputs:
      - wave : array of wavelengths to sample
      - objtype : 'ELG', 'LRG', 'QSO', 'STD', or 'STAR'
      - n : number of templates to return
    
    Returns flux[n, len(wave)], meta[n]

    where flux is in units of 1e-17 erg/s/cm2/A/[arcsec^2] and    
    meta is a metadata table from the input template file
    with redshift, mags, etc.
    
    Requires $DESI_{objtype}_TEMPLATES to be set, pointing to a file that
    has the observer frame flux in HDU 0 and a metadata table for these
    objects in HDU 1.  This code randomly samples n spectra from that file.
    
    TO DO: add a setable randseed for random reproducibility.
    """
    from astropy.table import Table
    from desispec.io.util import header2wave

    key = 'DESI_'+objtype.upper()+'_TEMPLATES'
    if key not in os.environ:
        raise ValueError('ERROR: $%s environment variable not set', key)

    objfile = os.getenv(key)

    # Handle special cases for the ELG templates.
    if objtype.upper()=='ELG':
        if continuum is True:
            objfile = objfile.replace('templates_','continuum_templates_')
        if observed is True:
            objfile = objfile.replace('templates_','templates_obs_')

    if os.path.isfile(objfile) is False:
        raise ValueError('ERROR: Templates file %s not found', objfile)

    flux, hdr = fits.getdata(objfile, 0, header=True)
    meta = Table(fits.getdata(objfile, 1))
    wave = header2wave(hdr)

    return flux, wave, meta
    
#-------------------------------------------------------------------------
# def _add_table_comments(filename, hdu, comments):
#     """
#     Add comments to auto-generated FITS binary table column keywords.
#     
#     filename : FITS file to update
#     hdu : HDU number with the table
#     comments : dictionary of colname:comment
#     """
#     fx = fits.open(filename, mode='update')
#     for i in range(1,100):
#         key = 'TTYPE'+str(i)
#         if key not in fx[hdu].header:
#             break
#         else:
#             value = fx[hdu].header[key]
#             if value in comments:
#                 fx[hdu].header[key] = (value, comments[value])
#     
#     fx.flush()
#     fx.close()
=======
>>>>>>> c7b404ce
    
<|MERGE_RESOLUTION|>--- conflicted
+++ resolved
@@ -5,104 +5,14 @@
 import os
 import time
 
-<<<<<<< HEAD
-import specter.psf
-import specter.throughput
-import yaml     #- for desi.yaml
-
-=======
->>>>>>> c7b404ce
 from astropy.io import fits
-
 import numpy as np
 import multiprocessing
 
-<<<<<<< HEAD
-from desispec.log import get_logger
-from desispec.interpolation import resample_flux
-
-#-------------------------------------------------------------------------
-#- Fibermap
-#- TODO: use desispec.io instead
-
-def write_fibermap(fibermap, expid, night, dateobs, tileid=None):
-    """    
-    Writes
-        $DESI_SPECTRO_SIM/$PIXPROD/{night}/fibermap-{expid}.fits
-       
-    Inputs:
-      - fibermap : ndarray with named columns of fibermap data
-      - expid : exposure ID (integer)
-      - night : string YEARMMDD
-      - dateobs : time tuple with UTC time; see time.gmtime()
-        
-    Returns full path to filename of fibermap file written
-    """
-    #- Where should this be written?  Create dir if needed.
-    outdir = simdir(night, mkdir=True)      
-    outfile = '{}/fibermap-{:08d}.fits'.format(outdir, expid)
-
-    #- Comments for fibermap columns
-    comments = dict(
-        FIBER        = "Fiber ID [0-4999]",
-        POSITIONER   = "Positioner ID [0-4999]",
-        SPECTROID    = "Spectrograph ID [0-9]",
-        TARGETID     = "Unique target ID",
-        TARGETCAT    = "Name/version of the target catalog",
-        OBJTYPE      = "Target type [ELG, LRG, QSO, STD, STAR, SKY]",
-        LAMBDAREF    = "Reference wavelength at which to align fiber",
-        TARGET_MASK0 = "Targeting bit mask",
-        RA_TARGET    = "Target right ascension [degrees]",
-        DEC_TARGET   = "Target declination [degrees]",
-        X_TARGET     = "X on focal plane derived from (RA,DEC)_TARGET",
-        Y_TARGET     = "Y on focal plane derived from (RA,DEC)_TARGET",
-        X_FVCOBS     = "X location observed by Fiber View Cam [mm]",
-        Y_FVCOBS     = "Y location observed by Fiber View Cam [mm]",
-        X_FVCERR     = "X location uncertainty from Fiber View Cam [mm]",
-        Y_FVCERR     = "Y location uncertainty from Fiber View Cam [mm]",
-        RA_OBS       = "RA of obs from (X,Y)_FVCOBS and optics [deg]",
-        DEC_OBS      = "dec of obs from (X,Y)_FVCOBS and optics [deg]",
-        MAG          = "magitude",
-        FILTER       = "SDSS_R, DECAM_Z, WISE1, etc."
-    )
-
-    #- Extra header keywords
-    hdr = fits.Header()
-    if tileid is not None:
-        hdr['TILEID']   = (tileid, 'Tile ID')
-        tele_ra, tele_dec = get_tile_radec(tileid)
-        hdr['TELERA']   = (tele_ra, 'Telescope central RA [deg]')
-        hdr['TELEDEC']  = (tele_dec, 'Telescope central dec [deg]')
-    else:
-        hdr['TELERA']   = (0.0, 'Telescope central RA [deg]')
-        hdr['TELEDEC']  = (0.0, 'Telescope central dec [deg]')        
-        
-    hdr['EXPID']    = (expid, 'Exposure number')
-    hdr['NIGHT']    = (str(night), 'Night YEARMMDD')
-    hdr['VDMODEL']  = ('0.0.0', 'TODO: desimodel version')
-    hdr['VOPTICS']  = ('0.0.0', 'TODO: optics model version')
-    hdr['VFIBVCAM'] = ('0.0.0', 'TODO: fiber view code version')
-    hdr['HEXPDROT'] = (0.0, 'TODO: hexapod rotation [deg]')
-    dateobs_str = time.strftime('%Y-%m-%dT%H:%M:%S', dateobs)
-    hdr['DATE-OBS'] = (dateobs_str, 'Date of observation in UTC')
-
-    write_bintable(outfile, fibermap, hdr, comments=comments,
-        extname="FIBERMAP", clobber=True)
-        
-    return outfile
-
-def read_fibermap(night, expid):
-    infile = '{}/fibermap-{:08d}.fits'.format(simdir(night), expid)
-    
-    fibermap = fits.getdata(infile, 'FIBERMAP')
-    hdr = fits.getheader(infile, 'FIBERMAP')
-    return fibermap, hdr
-=======
 from desispec.interpolation import resample_flux
 from desispec.io.util import write_bintable
 import desispec.io
 import desimodel.io
->>>>>>> c7b404ce
 
 #-------------------------------------------------------------------------
 #- simspec
@@ -194,31 +104,6 @@
             fits.append(outfile, hdu.data, header=hdu.header)
                             
     return outfile
-<<<<<<< HEAD
-
-#-------------------------------------------------------------------------
-#- Parse header to make wavelength array
-def load_wavelength(filename, extname):
-    # Moustakas - duplicate of desispec.io.util.header2wave
-    hdr = fits.getheader(filename, extname)
-    wave = hdr['CRVAL1'] + np.arange(hdr['NAXIS1'])*hdr['CDELT1']
-    if hdr['LOGLAM'] == 1:
-        wave = 10**wave
-    return wave
-    
-#-------------------------------------------------------------------------
-#- desimodel
-#- TODO: Move these to desimodel
-
-_thru = dict()
-def load_throughput(channel):
-    channel = channel.lower()
-    global _thru
-    if channel not in _thru:
-        thrudir = os.getenv('DESIMODEL') + '/data/throughput'
-        _thru[channel] = specter.throughput.load_throughput(thrudir+'/thru-'+channel+'.fits')
-=======
->>>>>>> c7b404ce
     
 #- TODO: this is more than just I/O.  Refactor.
 def write_simpix(img, camera, flavor, night, expid, header=None):
@@ -316,7 +201,6 @@
 def _resample_flux(args):
     return resample_flux(*args)
 
-# Moustakas - this will need to be rewritten
 def read_templates(wave, objtype, n, randseed=1):
     """
     Returns n templates of type objtype sampled at wave
@@ -408,59 +292,6 @@
 #-------------------------------------------------------------------------
 #- Utility functions
 
-<<<<<<< HEAD
-def write_bintable(filename, data, header=None, comments=None, units=None,
-                   extname=None, clobber=False):
-    # Moustakas - duplicate of desispec.io.util.write_bintable
-    """
-    Utility function to write a binary table and get the comments and units
-    in the FITS header too.
-    """
-    
-    #- Convert data from dictionary of columns to ndarray if needed
-    # if isinstance(data, dict):
-    #     dtype = list()
-    #     for key in data:
-    #         dtype.append( (key, data[key].dtype, data[key].shape) )
-    #     nrows = len(data[key])  #- use last column to get length
-    #     xdata = np.empty(nrows, dtype=dtype)
-    #     for key in data:
-    #         xdata[key] = data[key]            
-    #     data = xdata
-    
-    #- Write the data and header
-    hdu = fits.BinTableHDU(data, header=header, name=extname)
-    if clobber:
-        fits.writeto(filename, hdu.data, hdu.header, clobber=True)
-    else:
-        fits.append(filename, hdu.data, hdu.header)
-
-    #- Allow comments and units to be None
-    if comments is None:
-        comments = dict()
-    if units is None:
-        units = dict()
-
-    #- Reopen the file to add the comments and units
-    fx = fits.open(filename, mode='update')
-    hdu = fx[extname]
-    for i in xrange(1,999):
-        key = 'TTYPE'+str(i)
-        if key not in hdu.header:
-            break
-        else:
-            value = hdu.header[key]
-            if value in comments:
-                hdu.header[key] = (value, comments[value])
-            if value in units:
-                hdu.header['TUNIT'+str(i)] = (units[value], value+' units')
-    
-    #- Write updated header and close file
-    fx.flush()
-    fx.close()
-
-=======
->>>>>>> c7b404ce
 def simdir(night='', mkdir=False):
     """
     Return $DESI_SPECTRO_SIM/$PIXPROD/{night}
@@ -483,75 +314,4 @@
     elif len(x) == 3:
         return x[0], x[1].lower(), int(x[2])
         
-<<<<<<< HEAD
-# Moustakas - this will need to be rewritten
-def read_base_templates(objtype='elg', observed=False, continuum=False):
-    """
-    Returns the base templates for each objtype
-    
-    Optional Inputs:
-      - wave : array of wavelengths to sample
-      - objtype : 'ELG', 'LRG', 'QSO', 'STD', or 'STAR'
-      - n : number of templates to return
-    
-    Returns flux[n, len(wave)], meta[n]
-
-    where flux is in units of 1e-17 erg/s/cm2/A/[arcsec^2] and    
-    meta is a metadata table from the input template file
-    with redshift, mags, etc.
-    
-    Requires $DESI_{objtype}_TEMPLATES to be set, pointing to a file that
-    has the observer frame flux in HDU 0 and a metadata table for these
-    objects in HDU 1.  This code randomly samples n spectra from that file.
-    
-    TO DO: add a setable randseed for random reproducibility.
-    """
-    from astropy.table import Table
-    from desispec.io.util import header2wave
-
-    key = 'DESI_'+objtype.upper()+'_TEMPLATES'
-    if key not in os.environ:
-        raise ValueError('ERROR: $%s environment variable not set', key)
-
-    objfile = os.getenv(key)
-
-    # Handle special cases for the ELG templates.
-    if objtype.upper()=='ELG':
-        if continuum is True:
-            objfile = objfile.replace('templates_','continuum_templates_')
-        if observed is True:
-            objfile = objfile.replace('templates_','templates_obs_')
-
-    if os.path.isfile(objfile) is False:
-        raise ValueError('ERROR: Templates file %s not found', objfile)
-
-    flux, hdr = fits.getdata(objfile, 0, header=True)
-    meta = Table(fits.getdata(objfile, 1))
-    wave = header2wave(hdr)
-
-    return flux, wave, meta
-    
-#-------------------------------------------------------------------------
-# def _add_table_comments(filename, hdu, comments):
-#     """
-#     Add comments to auto-generated FITS binary table column keywords.
-#     
-#     filename : FITS file to update
-#     hdu : HDU number with the table
-#     comments : dictionary of colname:comment
-#     """
-#     fx = fits.open(filename, mode='update')
-#     for i in range(1,100):
-#         key = 'TTYPE'+str(i)
-#         if key not in fx[hdu].header:
-#             break
-#         else:
-#             value = fx[hdu].header[key]
-#             if value in comments:
-#                 fx[hdu].header[key] = (value, comments[value])
-#     
-#     fx.flush()
-#     fx.close()
-=======
->>>>>>> c7b404ce
-    
+    
