--- conflicted
+++ resolved
@@ -265,12 +265,8 @@
             e.g. from HDU0 FITS header of input simspec file
     """
 
-<<<<<<< HEAD
     meta = desispec.io.util.fitsheader(meta)
-    hdu = fits.PrimaryHDU(image, header=meta)
-=======
     hdu = fits.PrimaryHDU(image.astype(np.float32), header=meta)
->>>>>>> 0dda8c2f
     hdu.header['EXTNAME'] = 'SIMPIX'  #- formally not allowed by FITS standard
     hdu.header['DEPNAM00'] = 'specter'
     hdu.header['DEVVER00'] = ('0.0.0', 'TODO: Specter version')
