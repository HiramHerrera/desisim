from __future__ import absolute_import, division, print_function
import sys, os
import argparse
import time

import numpy as np
import astropy.table
import astropy.time
import astropy.units as u
import astropy.io.fits as pyfits

import desisim.specsim
import desisim.simexp
import desisim.obs
import desisim.io
import desisim.util
from desiutil.log import get_logger
import desispec.io
import desispec.io.util
import desimodel.io
import desitarget
from desispec.spectra import Spectra
from desispec.resolution import Resolution

def sim_spectra(wave, flux, program, spectra_filename, obsconditions=None,
<<<<<<< HEAD
                sourcetype=None, targetid=None, redshift=None, expid=0, seed=0, skyerr=0.0, ra=None, dec=None, meta=None, fibermap_columns=None, fullsim=False,use_poisson=True, specsim_config_file="desi"):
=======
                sourcetype=None, targetid=None, redshift=None, expid=0, seed=0, skyerr=0.0, ra=None,
                dec=None, meta=None, fibermap_columns=None, fullsim=False, use_poisson=True, dwave_out=None):
>>>>>>> 12de3d8e
    """
    Simulate spectra from an input set of wavelength and flux and writes a FITS file in the Spectra format that can
    be used as input to the redshift fitter.

    Args:
        wave : 1D np.array of wavelength in Angstrom (in vacuum) in observer frame (i.e. redshifted)
        flux : 1D or 2D np.array. 1D array must have same size as wave, 2D array must have shape[1]=wave.size
               flux has to be in units of 10^-17 ergs/s/cm2/A
        spectra_filename : path to output FITS file in the Spectra format
        program : dark, lrg, qso, gray, grey, elg, bright, mws, bgs
            ignored if obsconditions is not None
    
    Optional:
        obsconditions : dictionnary of observation conditions with SEEING EXPTIME AIRMASS MOONFRAC MOONALT MOONSEP
        sourcetype : list of string, allowed values are (sky,elg,lrg,qso,bgs,star), type of sources, used for fiber aperture loss , default is star
        targetid : list of targetids for each target. default of None has them generated as str(range(nspec))
        redshift : list/array with each index being the redshifts for that target
        expid : this expid number will be saved in the Spectra fibermap
        seed : random seed
        skyerr : fractional sky subtraction error
        ra : numpy array with targets RA (deg)
        dec : numpy array with targets Dec (deg)
        meta : dictionnary, saved in primary fits header of the spectra file 
        fibermap_columns : add these columns to the fibermap
        fullsim : if True, write full simulation data in extra file per camera
        use_poisson : if False, do not use numpy.random.poisson to simulate the Poisson noise. This is useful to get reproducible random realizations.
    """ 
    log = get_logger()
    
    if len(flux.shape)==1 :
        flux=flux.reshape((1,flux.size))
    nspec=flux.shape[0]
    
    log.info("Starting simulation of {} spectra".format(nspec))
    
    if sourcetype is None :        
        sourcetype = np.array(["star" for i in range(nspec)])
    log.debug("sourcetype = {}".format(sourcetype))
    
    tileid  = 0
    telera  = 0
    teledec = 0    
    dateobs = time.gmtime()
    night   = desisim.obs.get_night(utc=dateobs)
    program = program.lower()
        
       
    frame_fibermap = desispec.io.fibermap.empty_fibermap(nspec)    
    frame_fibermap.meta["FLAVOR"]="custom"
    frame_fibermap.meta["NIGHT"]=night
    frame_fibermap.meta["EXPID"]=expid
    
    # add DESI_TARGET 
    tm = desitarget.targetmask.desi_mask
    frame_fibermap['DESI_TARGET'][sourcetype=="star"]=tm.STD_FAINT
    frame_fibermap['DESI_TARGET'][sourcetype=="lrg"]=tm.LRG
    frame_fibermap['DESI_TARGET'][sourcetype=="elg"]=tm.ELG
    frame_fibermap['DESI_TARGET'][sourcetype=="qso"]=tm.QSO
    frame_fibermap['DESI_TARGET'][sourcetype=="sky"]=tm.SKY
    frame_fibermap['DESI_TARGET'][sourcetype=="bgs"]=tm.BGS_ANY
    
    
    if fibermap_columns is not None :
        for k in fibermap_columns.keys() :
            frame_fibermap[k] = fibermap_columns[k]
        
    if targetid is None:
        targetid = np.arange(nspec).astype(int)
        
    # add TARGETID
    frame_fibermap['TARGETID'] = targetid
         
    # spectra fibermap has two extra fields : night and expid
    # This would be cleaner if desispec would provide the spectra equivalent
    # of desispec.io.empty_fibermap()
    spectra_fibermap = desispec.io.empty_fibermap(nspec)
    spectra_fibermap = desispec.io.util.add_columns(spectra_fibermap,
                       ['NIGHT', 'EXPID', 'TILEID'],
                       [np.int32(night), np.int32(expid), np.int32(tileid)],
                       )

    for s in range(nspec):
        for tp in frame_fibermap.dtype.fields:
            spectra_fibermap[s][tp] = frame_fibermap[s][tp]
 
    if ra is not None :
        spectra_fibermap["TARGET_RA"] = ra
        spectra_fibermap["FIBER_RA"]    = ra
    if dec is not None :
        spectra_fibermap["TARGET_DEC"] = dec
        spectra_fibermap["FIBER_DEC"]    = dec
            
    if obsconditions is None:
        if program in ['dark', 'lrg', 'qso']:
            obsconditions = desisim.simexp.reference_conditions['DARK']
        elif program in ['elg', 'gray', 'grey']:
            obsconditions = desisim.simexp.reference_conditions['GRAY']
        elif program in ['mws', 'bgs', 'bright']:
            obsconditions = desisim.simexp.reference_conditions['BRIGHT']
        else:
            raise ValueError('unknown program {}'.format(program))
    elif isinstance(obsconditions, str):
        try:
            obsconditions = desisim.simexp.reference_conditions[obsconditions.upper()]
        except KeyError:
            raise ValueError('obsconditions {} not in {}'.format(
                obsconditions.upper(),
                list(desisim.simexp.reference_conditions.keys())))
    try:
        params = desimodel.io.load_desiparams()
        wavemin = params['ccd']['b']['wavemin']
        wavemax = params['ccd']['z']['wavemax']
    except KeyError:
        wavemin = desimodel.io.load_throughput('b').wavemin
        wavemax = desimodel.io.load_throughput('z').wavemax

    if specsim_config_file == "eboss":
        wavemin = 3500
        wavemax = 10000
    
    if wave[0] > wavemin:
        log.warning('Minimum input wavelength {}>{}; padding with zeros'.format(
                wave[0], wavemin))
        dwave = wave[1] - wave[0]
        npad = int((wave[0] - wavemin)/dwave + 1)
        wavepad = np.arange(npad) * dwave
        wavepad += wave[0] - dwave - wavepad[-1]
        fluxpad = np.zeros((flux.shape[0], len(wavepad)), dtype=flux.dtype)
        wave = np.concatenate([wavepad, wave])
        flux = np.hstack([fluxpad, flux])
        assert flux.shape[1] == len(wave)
        assert np.allclose(dwave, np.diff(wave))
        assert wave[0] <= wavemin

    if wave[-1] < wavemax:
        log.warning('Maximum input wavelength {}<{}; padding with zeros'.format(
                wave[-1], wavemax))
        dwave = wave[-1] - wave[-2]
        npad = int( (wavemax - wave[-1])/dwave + 1 )
        wavepad = wave[-1] + dwave + np.arange(npad)*dwave
        fluxpad = np.zeros((flux.shape[0], len(wavepad)), dtype=flux.dtype)
        wave = np.concatenate([wave, wavepad])
        flux = np.hstack([flux, fluxpad])
        assert flux.shape[1] == len(wave)
        assert np.allclose(dwave, np.diff(wave))
        assert wavemax <= wave[-1]

    ii = (wavemin <= wave) & (wave <= wavemax)

    flux_unit = 1e-17 * u.erg / (u.Angstrom * u.s * u.cm ** 2 )
    
    wave = wave[ii]*u.Angstrom
    flux = flux[:,ii]*flux_unit

    sim = desisim.simexp.simulate_spectra(wave, flux, fibermap=frame_fibermap,
        obsconditions=obsconditions, redshift=redshift, seed=seed,
<<<<<<< HEAD
        psfconvolve=True, specsim_config_file=specsim_config_file)
=======
        psfconvolve=True, dwave_out=dwave_out)
>>>>>>> 12de3d8e

    random_state = np.random.RandomState(seed)
    sim.generate_random_noise(random_state,use_poisson=use_poisson)

    scale=1e17
    specdata = None

    resolution={}
    for camera in sim.instrument.cameras:
        R = Resolution(camera.get_output_resolution_matrix())
        resolution[camera.name] = np.tile(R.to_fits_array(), [nspec, 1, 1])

    skyscale = skyerr * random_state.normal(size=sim.num_fibers)

    if fullsim :
        for table in sim.camera_output :
            band  = table.meta['name'].strip()[0]
            table_filename=spectra_filename.replace(".fits","-fullsim-{}.fits".format(band))
            table.write(table_filename,format="fits",overwrite=True)
            print("wrote",table_filename)

    if specsim_config_file == "eboss":
        for table in sim._eboss_camera_output:
            wave = table['wavelength'].astype(float)
            flux = (table['observed_flux']+table['random_noise_electrons']*table['flux_calibration']).T.astype(float)
            if np.any(skyscale):
                flux += ((table['num_sky_electrons']*skyscale)*table['flux_calibration']).T.astype(float)

            ivar = table['flux_inverse_variance'].T.astype(float)
            
            band  = table.meta['name'].strip()[0]
            
            flux = flux * scale
            ivar = ivar / scale**2
            mask  = np.zeros(flux.shape).astype(int)
            
            spec = Spectra([band], {band : wave}, {band : flux}, {band : ivar}, 
                        resolution_data=None, 
                        mask={band : mask}, 
                        fibermap=spectra_fibermap, 
                        meta=meta,
                        single=True)
            
            if specdata is None :
                specdata = spec
            else :
                specdata.update(spec)
    
    else:
        for table in sim.camera_output :
            wave = table['wavelength'].astype(float)
            flux = (table['observed_flux']+table['random_noise_electrons']*table['flux_calibration']).T.astype(float)
            if np.any(skyscale):
                flux += ((table['num_sky_electrons']*skyscale)*table['flux_calibration']).T.astype(float)

            ivar = table['flux_inverse_variance'].T.astype(float)
            
            band  = table.meta['name'].strip()[0]
            
            flux = flux * scale
            ivar = ivar / scale**2
            mask  = np.zeros(flux.shape).astype(int)
            
            spec = Spectra([band], {band : wave}, {band : flux}, {band : ivar}, 
                        resolution_data={band : resolution[band]}, 
                        mask={band : mask}, 
                        fibermap=spectra_fibermap, 
                        meta=meta,
                        single=True)
            
            if specdata is None :
                specdata = spec
            else :
                specdata.update(spec)
    
    desispec.io.write_spectra(spectra_filename, specdata)        
    log.info('Wrote '+spectra_filename)
    
    # need to clear the simulation buffers that keeps growing otherwise
    # because of a different number of fibers each time ...
    desisim.specsim._simulators.clear()
    desisim.specsim._simdefaults.clear()


def parse(options=None):
    parser=argparse.ArgumentParser(formatter_class=argparse.ArgumentDefaultsHelpFormatter,
                                   description="""Fast simulation of spectra into the final DESI format (Spectra class) that can be directly used as
                                   an input to the redshift fitter (redrock). The input file is an ASCII file with first column the wavelength in A (in vacuum, redshifted), the other columns are treated as spectral flux densities in units of 10^-17 ergs/s/cm2/A.""")

    #- Required
    parser.add_argument('-i','--input', type=str, required=True, help="Input spectra, ASCII or fits")
    parser.add_argument('-o','--out-spectra', type=str, required=True, help="Output spectra")
    #- Optional 
    parser.add_argument('--repeat', type=int, default=1, help="Duplicate the input spectra to have several random realizations")
    
    #- Optional observing conditions to override program defaults
    parser.add_argument('--program', type=str, default="DARK", help="Program (DARK, GRAY or BRIGHT)")
    parser.add_argument('--seeing', type=float, default=None, help="Seeing FWHM [arcsec]")
    parser.add_argument('--airmass', type=float, default=None, help="Airmass")
    parser.add_argument('--exptime', type=float, default=None, help="Exposure time [sec]")
    parser.add_argument('--moonfrac', type=float, default=None, help="Moon illumination fraction; 1=full")
    parser.add_argument('--moonalt', type=float, default=None, help="Moon altitude [degrees]")
    parser.add_argument('--moonsep', type=float, default=None, help="Moon separation to tile [degrees]")
    parser.add_argument('--seed', type=int, default=0, help="Random seed")
    parser.add_argument('--source-type', type=str, default=None, help="Source type (for fiber loss), among sky,elg,lrg,qso,bgs,star")
    parser.add_argument('--skyerr', type=float, default=0.0, help="Fractional sky subtraction error")
    parser.add_argument('--fullsim',action='store_true',help="write full simulation data in extra file per camera, for debugging")

    if options is None:
        args = parser.parse_args()
    else:
        args = parser.parse_args(options)

    return args

def main(args=None):

    log = get_logger()
    if isinstance(args, (list, tuple, type(None))):
        args = parse(args)

    if isinstance(args, (list, tuple, type(None))):
        args = parse(args)

    if args.source_type is not None :
        allowed=["sky","elg","lrg","qso","bgs","star"]
        if not args.source_type in allowed :
            log.error("source type has to be among {}".format(allowed))
            sys.exit(12)
        
    exptime = args.exptime
    if exptime is None :
        exptime = 1000. # sec
    
    #- Generate obsconditions with args.program, then override as needed
    obsconditions = desisim.simexp.reference_conditions[args.program.upper()]
    if args.airmass is not None:
        obsconditions['AIRMASS'] = args.airmass
    if args.seeing is not None:
        obsconditions['SEEING'] = args.seeing
    if exptime is not None:
        obsconditions['EXPTIME'] = exptime
    if args.moonfrac is not None:
        obsconditions['MOONFRAC'] = args.moonfrac
    if args.moonalt is not None:
        obsconditions['MOONALT'] = args.moonalt
    if args.moonsep is not None:
        obsconditions['MOONSEP'] = args.moonsep
    
    # ascii version
    isfits=False
    hdulist=None
    try :
        hdulist=pyfits.open(args.input)
        isfits=True
    except (IOError,OSError) :
        pass 
    
    if isfits :
        log.info("Reading an input FITS file")
        if 'WAVELENGTH' in hdulist:
            input_wave = hdulist["WAVELENGTH"].data
        elif "WAVE" in hdulist:
            input_wave = hdulist["WAVE"].data
        else:
            log.error("need an HDU with EXTNAME='WAVELENGTH' with a 1D array/image of wavelength in A in vacuum")
            sys.exit(12)
        if not "FLUX" in hdulist :
            log.error("need an HDU with EXTNAME='FLUX' with a 1D or 2D array/image of flux in units of 10^-17 ergs/s/cm2/A")
            sys.exit(12)
        input_flux = hdulist["FLUX"].data
        if input_wave.size != input_flux.shape[1] :
            log.error("WAVELENGTH size {} != FLUX shape[1] = {} (NAXIS1 in fits)")
        hdulist.close()
    else : 
        # read is ASCII
        try :
            tmp = np.loadtxt(args.input).T
        except (ValueError,TypeError) :
            log.error("could not read ASCII file, need at least two columns, separated by ' ', the first one for wavelength in A in vacuum, the other ones for flux in units of 10^-17 ergs/s/cm2/A, one column per spectrum.")
            log.error("error message : {}".format(sys.exc_info()))
            sys.exit(12)
        
        if tmp.shape[0]<2 :
            log.error("need at least two columns in ASCII file (one for wavelength in A in vacuum, one for flux in units of 10^-17 ergs/s/cm2/A")
            sys.exit(12)
        
        input_wave = tmp[0]
        input_flux = tmp[1:]
    
    if args.repeat>1 :
        input_flux = np.tile(input_flux, (args.repeat,1 ))
        log.info("input flux shape (after repeat) = {}".format(input_flux.shape))
    else :
        log.info("input flux shape = {}".format(input_flux.shape))
    
    sourcetype=args.source_type
    if sourcetype is not None and len(input_flux.shape)>1 :
        nspec=input_flux.shape[0]
        sourcetype=np.array([sourcetype for i in range(nspec)])
   
    sim_spectra(input_wave, input_flux, args.program, obsconditions=obsconditions,
        spectra_filename=args.out_spectra,seed=args.seed,sourcetype=sourcetype,
        skyerr=args.skyerr,fullsim=args.fullsim)
    <|MERGE_RESOLUTION|>--- conflicted
+++ resolved
@@ -23,12 +23,8 @@
 from desispec.resolution import Resolution
 
 def sim_spectra(wave, flux, program, spectra_filename, obsconditions=None,
-<<<<<<< HEAD
-                sourcetype=None, targetid=None, redshift=None, expid=0, seed=0, skyerr=0.0, ra=None, dec=None, meta=None, fibermap_columns=None, fullsim=False,use_poisson=True, specsim_config_file="desi"):
-=======
                 sourcetype=None, targetid=None, redshift=None, expid=0, seed=0, skyerr=0.0, ra=None,
-                dec=None, meta=None, fibermap_columns=None, fullsim=False, use_poisson=True, dwave_out=None):
->>>>>>> 12de3d8e
+                dec=None, meta=None, fibermap_columns=None, fullsim=False, use_poisson=True, specsim_config_file="desi", dwave_out=None):
     """
     Simulate spectra from an input set of wavelength and flux and writes a FITS file in the Spectra format that can
     be used as input to the redshift fitter.
@@ -185,11 +181,7 @@
 
     sim = desisim.simexp.simulate_spectra(wave, flux, fibermap=frame_fibermap,
         obsconditions=obsconditions, redshift=redshift, seed=seed,
-<<<<<<< HEAD
-        psfconvolve=True, specsim_config_file=specsim_config_file)
-=======
-        psfconvolve=True, dwave_out=dwave_out)
->>>>>>> 12de3d8e
+        psfconvolve=True, specsim_config_file=specsim_config_file, dwave_out=dwave_out)
 
     random_state = np.random.RandomState(seed)
     sim.generate_random_noise(random_state,use_poisson=use_poisson)
